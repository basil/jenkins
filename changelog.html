--- conflicted
+++ resolved
@@ -55,7 +55,6 @@
 <!-- Record your changes in the trunk here. -->
 <div id="trunk" style="display:none"><!--=TRUNK-BEGIN=-->
 <ul class=image>
-<<<<<<< HEAD
   <li class=bug>
     Location of the temporary file "Maven Global Settings" incompatible with release:prepare
     (<a href="https://issues.jenkins-ci.org/browse/JENKINS-12315">issue 12315</a>)
@@ -99,8 +98,6 @@
   <li class="rfe">
     Jobs now support display name separate from its unique name
     <a href="https://issues.jenkins-ci.org/browse/JENKINS-11762">issue 11762</a>
-=======
->>>>>>> b1d11277
 </ul>
 </div><!--=TRUNK-END=-->
 
