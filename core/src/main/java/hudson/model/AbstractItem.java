--- conflicted
+++ resolved
@@ -53,14 +53,11 @@
 import java.io.File;
 import java.io.IOException;
 import java.util.Collection;
-<<<<<<< HEAD
 import java.util.List;
 import java.util.ListIterator;
 import java.util.logging.Level;
 import java.util.logging.Logger;
 import javax.annotation.Nonnull;
-=======
->>>>>>> be195b0e
 
 import org.kohsuke.stapler.StaplerRequest;
 import org.kohsuke.stapler.StaplerResponse;
@@ -354,27 +351,6 @@
         String n = getParent().getFullDisplayName();
         if(n.length()==0)   return getDisplayName();
         else                return n+" » "+getDisplayName();
-    }
-    
-    /**
-     * Gets the display name of the current item relative to the given group.
-     *
-     * @since 1.515
-     * @param p the ItemGroup used as point of reference for the item
-     * @return
-     *      String like "foo » bar"
-     */
-    public String getRelativeDisplayNameFrom(ItemGroup p) {
-        return Functions.getRelativeDisplayNameFrom(this, p);
-    }
-    
-    /**
-     * This method only exists to disambiguate {@link #getRelativeNameFrom(ItemGroup)} and {@link #getRelativeNameFrom(Item)}
-     * @since 1.512
-     * @see #getRelativeNameFrom(ItemGroup)
-     */
-    public String getRelativeNameFromGroup(ItemGroup p) {
-        return getRelativeNameFrom(p);
     }
     
     /**
@@ -597,21 +573,10 @@
      */
     public void delete() throws IOException, InterruptedException {
         checkPermission(DELETE);
-<<<<<<< HEAD
         synchronized (this) { // could just make performDelete synchronized but overriders might not honor that
             performDelete();
         } // JENKINS-19446: leave synch block, but JENKINS-22001: still notify synchronously
         invokeOnDeleted();
-=======
-        performDelete();
-
-        try {
-            invokeOnDeleted();
-        } catch (AbstractMethodError e) {
-            // ignore
-        }
-
->>>>>>> be195b0e
         Jenkins.getInstance().rebuildDependencyGraphAsync();
     }
 
@@ -685,29 +650,18 @@
             }
 
             // try to reflect the changes by reloading
-<<<<<<< HEAD
-            new XmlFile(Items.XSTREAM, out.getTemporaryFile()).unmarshal(this);
+            Object o = new XmlFile(Items.XSTREAM, out.getTemporaryFile()).unmarshal(this);
+            if (o!=this) {
+                // ensure that we've got the same job type. extending this code to support updating
+                // to different job type requires destroying & creating a new job type
+                throw new IOException("Expecting "+this.getClass()+" but got "+o.getClass()+" instead");
+            }
             Items.whileUpdatingByXml(new Callable<Void,IOException>() {
                 @Override public Void call() throws IOException {
                     onLoad(getParent(), getRootDir().getName());
                     return null;
                 }
             });
-=======
-            Object o = new XmlFile(Items.XSTREAM, out.getTemporaryFile()).unmarshal(this);
-            if (o!=this) {
-                // ensure that we've got the same job type. extending this code to support updating
-                // to different job type requires destroying & creating a new job type
-                throw new IOException("Expecting "+this.getClass()+" but got "+o.getClass()+" instead");
-            }
-
-            Items.updatingByXml.set(true);
-            try {
-                onLoad(getParent(), getRootDir().getName());
-            } finally {
-                Items.updatingByXml.set(false);
-            }
->>>>>>> be195b0e
             Jenkins.getInstance().rebuildDependencyGraphAsync();
 
             // if everything went well, commit this new version
