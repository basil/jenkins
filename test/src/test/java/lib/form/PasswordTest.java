/*
 * The MIT License
 *
 * Copyright (c) 2004-2010, InfraDNA, Inc.
 *
 * Permission is hereby granted, free of charge, to any person obtaining a copy
 * of this software and associated documentation files (the "Software"), to deal
 * in the Software without restriction, including without limitation the rights
 * to use, copy, modify, merge, publish, distribute, sublicense, and/or sell
 * copies of the Software, and to permit persons to whom the Software is
 * furnished to do so, subject to the following conditions:
 *
 * The above copyright notice and this permission notice shall be included in
 * all copies or substantial portions of the Software.
 *
 * THE SOFTWARE IS PROVIDED "AS IS", WITHOUT WARRANTY OF ANY KIND, EXPRESS OR
 * IMPLIED, INCLUDING BUT NOT LIMITED TO THE WARRANTIES OF MERCHANTABILITY,
 * FITNESS FOR A PARTICULAR PURPOSE AND NONINFRINGEMENT. IN NO EVENT SHALL THE
 * AUTHORS OR COPYRIGHT HOLDERS BE LIABLE FOR ANY CLAIM, DAMAGES OR OTHER
 * LIABILITY, WHETHER IN AN ACTION OF CONTRACT, TORT OR OTHERWISE, ARISING FROM,
 * OUT OF OR IN CONNECTION WITH THE SOFTWARE OR THE USE OR OTHER DEALINGS IN
 * THE SOFTWARE.
 */
package lib.form;

import com.gargoylesoftware.htmlunit.Page;
import com.gargoylesoftware.htmlunit.html.HtmlInput;
import com.gargoylesoftware.htmlunit.html.HtmlPage;
import hudson.Extension;
import hudson.cli.CopyJobCommand;
import hudson.cli.GetJobCommand;
import hudson.model.Describable;
import hudson.model.Descriptor;
import hudson.model.FreeStyleProject;
import hudson.model.Item;
import hudson.model.JobProperty;
import hudson.model.JobPropertyDescriptor;
import hudson.model.User;
import hudson.security.GlobalMatrixAuthorizationStrategy;
import hudson.util.Secret;
import java.io.ByteArrayOutputStream;
import java.io.PrintStream;
import java.util.Arrays;
import java.util.Collections;
import java.util.Locale;
import jenkins.model.Jenkins;
import org.acegisecurity.Authentication;
import static org.hamcrest.Matchers.containsString;
import static org.hamcrest.Matchers.not;
import static org.junit.Assert.assertThat;
import org.jvnet.hudson.test.HudsonTestCase;
import org.jvnet.hudson.test.Issue;
import org.jvnet.hudson.test.TestExtension;
import org.kohsuke.stapler.DataBoundConstructor;

/**
 * @author Kohsuke Kawaguchi
 */
public class PasswordTest extends HudsonTestCase implements Describable<PasswordTest> {
    public Secret secret;

    public void test1() throws Exception {
        secret = Secret.fromString("secret");
        HtmlPage p = createWebClient().goTo("self/test1");
        String value = ((HtmlInput)p.getElementById("password")).getValueAttribute();
        assertFalse("password shouldn't be plain text",value.equals("secret"));
        assertEquals("secret",Secret.fromString(value).getPlainText());
    }

    public DescriptorImpl getDescriptor() {
        return jenkins.getDescriptorByType(DescriptorImpl.class);
    }

    @Extension
<<<<<<< HEAD
    public static final class DescriptorImpl extends Descriptor<PasswordTest> {}
=======
    public static final class DescriptorImpl extends Descriptor<PasswordTest> {
        public String getDisplayName() {
            return null;
        }
    }

    @Issue("SECURITY-266")
    public void testExposedCiphertext() throws Exception {
        boolean saveEnabled = Item.EXTENDED_READ.getEnabled();
        try {
            jenkins.setSecurityRealm(createDummySecurityRealm());
            // TODO 1.645+ use MockAuthorizationStrategy
            GlobalMatrixAuthorizationStrategy pmas = new GlobalMatrixAuthorizationStrategy();
            pmas.add(Jenkins.ADMINISTER, "admin");
            pmas.add(Jenkins.READ, "dev");
            pmas.add(Item.READ, "dev");
            Item.EXTENDED_READ.setEnabled(true);
            pmas.add(Item.EXTENDED_READ, "dev");
            pmas.add(Item.CREATE, "dev"); // so we can show CopyJobCommand would barf; more realistic would be to grant it only in a subfolder
            jenkins.setAuthorizationStrategy(pmas);
            Secret s = Secret.fromString("s3cr3t");
            String sEnc = s.getEncryptedValue();
            FreeStyleProject p = createFreeStyleProject("p");
            p.setDisplayName("Unicode here ←");
            p.setDescription("This+looks+like+Base64+but+is+not+a+secret");
            p.addProperty(new VulnerableProperty(s));
            WebClient wc = createWebClient();
            // Control case: an administrator can read and write configuration freely.
            wc.login("admin");
            HtmlPage configure = wc.getPage(p, "configure");
            assertThat(configure.getWebResponse().getContentAsString(), containsString(sEnc));
            submit(configure.getFormByName("config"));
            VulnerableProperty vp = p.getProperty(VulnerableProperty.class);
            assertNotNull(vp);
            assertEquals(s, vp.secret);
            Page configXml = wc.goTo(p.getUrl() + "config.xml", "application/xml");
            String xmlAdmin = configXml.getWebResponse().getContentAsString();
            assertThat(xmlAdmin, containsString("<secret>" + sEnc + "</secret>"));
            assertThat(xmlAdmin, containsString("<displayName>" + p.getDisplayName() + "</displayName>"));
            assertThat(xmlAdmin, containsString("<description>" + p.getDescription() + "</description>"));
            // CLICommandInvoker does not work here, as it sets up its own SecurityRealm + AuthorizationStrategy.
            GetJobCommand getJobCommand = new GetJobCommand();
            Authentication adminAuth = User.get("admin").impersonate();
            getJobCommand.setTransportAuth(adminAuth);
            ByteArrayOutputStream baos = new ByteArrayOutputStream();
            String pName = p.getFullName();
            getJobCommand.main(Collections.singletonList(pName), Locale.ENGLISH, System.in, new PrintStream(baos), System.err);
            assertEquals(xmlAdmin, baos.toString(configXml.getWebResponse().getContentCharset()));
            CopyJobCommand copyJobCommand = new CopyJobCommand();
            copyJobCommand.setTransportAuth(adminAuth);
            String pAdminName = pName + "-admin";
            assertEquals(0, copyJobCommand.main(Arrays.asList(pName, pAdminName), Locale.ENGLISH, System.in, System.out, System.err));
            FreeStyleProject pAdmin = jenkins.getItemByFullName(pAdminName, FreeStyleProject.class);
            assertNotNull(pAdmin);
            pAdmin.setDisplayName(p.getDisplayName()); // counteract DisplayNameListener
            assertEquals(p.getConfigFile().asString(), pAdmin.getConfigFile().asString());
            // Test case: another user with EXTENDED_READ but not CONFIGURE should not get access even to encrypted secrets.
            wc.login("dev");
            configure = wc.getPage(p, "configure");
            assertThat(configure.getWebResponse().getContentAsString(), not(containsString(sEnc)));
            configXml = wc.goTo(p.getUrl() + "config.xml", "application/xml");
            String xmlDev = configXml.getWebResponse().getContentAsString();
            assertThat(xmlDev, not(containsString(sEnc)));
            assertEquals(xmlAdmin.replace(sEnc, "********"), xmlDev);
            getJobCommand = new GetJobCommand();
            Authentication devAuth = User.get("dev").impersonate();
            getJobCommand.setTransportAuth(devAuth);
            baos = new ByteArrayOutputStream();
            getJobCommand.main(Collections.singletonList(pName), Locale.ENGLISH, System.in, new PrintStream(baos), System.err);
            assertEquals(xmlDev, baos.toString(configXml.getWebResponse().getContentCharset()));
            copyJobCommand = new CopyJobCommand();
            copyJobCommand.setTransportAuth(devAuth);
            String pDevName = pName + "-dev";
            assertThat(copyJobCommand.main(Arrays.asList(pName, pDevName), Locale.ENGLISH, System.in, System.out, System.err), not(0));
            assertNull(jenkins.getItemByFullName(pDevName, FreeStyleProject.class));

        } finally {
            Item.EXTENDED_READ.setEnabled(saveEnabled);
        }
    }
    public static class VulnerableProperty extends JobProperty<FreeStyleProject> {
        public final Secret secret;
        @DataBoundConstructor
        public VulnerableProperty(Secret secret) {
            this.secret = secret;
        }
        @TestExtension("testExposedCiphertext")
        public static class DescriptorImpl extends JobPropertyDescriptor {
            @Override // TODO delete in 1.635+
            public String getDisplayName() {
                return "VulnerableProperty";
            }
        }
    }

>>>>>>> 416439ef
}<|MERGE_RESOLUTION|>--- conflicted
+++ resolved
@@ -72,14 +72,7 @@
     }
 
     @Extension
-<<<<<<< HEAD
     public static final class DescriptorImpl extends Descriptor<PasswordTest> {}
-=======
-    public static final class DescriptorImpl extends Descriptor<PasswordTest> {
-        public String getDisplayName() {
-            return null;
-        }
-    }
 
     @Issue("SECURITY-266")
     public void testExposedCiphertext() throws Exception {
@@ -170,5 +163,4 @@
         }
     }
 
->>>>>>> 416439ef
 }