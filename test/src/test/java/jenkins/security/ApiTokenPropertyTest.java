package jenkins.security;

import static org.junit.Assert.assertEquals;
import static org.junit.Assert.assertFalse;
import static org.junit.Assert.assertSame;
import static org.junit.Assert.assertTrue;

import com.gargoylesoftware.htmlunit.HttpWebConnection;
import com.gargoylesoftware.htmlunit.html.HtmlForm;
import com.gargoylesoftware.htmlunit.html.HtmlPage;
import hudson.Util;
import hudson.model.User;
import hudson.security.ACL;
import jenkins.model.Jenkins;
import org.apache.commons.httpclient.Credentials;
import org.apache.commons.httpclient.HttpClient;
import org.apache.commons.httpclient.UsernamePasswordCredentials;
import org.apache.commons.httpclient.auth.AuthScheme;
import org.apache.commons.httpclient.auth.AuthScope;
import org.apache.commons.httpclient.auth.CredentialsNotAvailableException;
import org.apache.commons.httpclient.auth.CredentialsProvider;
import org.junit.Rule;
import org.junit.Test;
import org.jvnet.hudson.test.JenkinsRule;
import org.jvnet.hudson.test.JenkinsRule.WebClient;

import java.util.concurrent.Callable;
import javax.annotation.Nonnull;
import org.jvnet.hudson.test.Issue;

/**
 * @author Kohsuke Kawaguchi
 */
public class ApiTokenPropertyTest {

    @Rule
    public JenkinsRule j = new JenkinsRule();

    /**
     * Tests the UI interaction and authentication.
     */
    @Test
    public void basics() throws Exception {
        j.jenkins.setSecurityRealm(j.createDummySecurityRealm());
        User u = User.get("foo");
        final ApiTokenProperty t = u.getProperty(ApiTokenProperty.class);
        final String token = t.getApiToken();

<<<<<<< HEAD
        // make sure the UI shows the token
        HtmlPage config = j.createWebClient().goTo(u.getUrl() + "/configure");
        HtmlForm form = config.getFormByName("config");
        assertEquals(token, form.getInputByName("_.apiToken").getValueAttribute());

        // round-trip shouldn't change the API token
        j.submit(form);
        assertSame(t, u.getProperty(ApiTokenProperty.class));

        WebClient wc = j.createWebClient();
        wc.setCredentialsProvider(new CredentialsProvider() {
            public Credentials getCredentials(AuthScheme scheme, String host, int port, boolean proxy) throws CredentialsNotAvailableException {
                return new UsernamePasswordCredentials("foo", token);
            }
        });
        wc.setWebConnection(new HttpWebConnection(wc) {
            @Override
            protected HttpClient getHttpClient() {
                HttpClient c = super.getHttpClient();
                c.getParams().setAuthenticationPreemptive(true);
                c.getState().setCredentials(new AuthScope("localhost", AuthScope.ANY_PORT, AuthScope.ANY_REALM), new UsernamePasswordCredentials("foo", token));
                return c;
=======
        // Make sure that user is able to get the token via the interface
        ACL.impersonate(u.impersonate(), new Runnable() {
            @Override
            public void run() {
                assertEquals("User is unable to get its own token", token, t.getApiToken());
>>>>>>> 58c6f18b
            }
        });

        // test the authentication via Token
        WebClient wc = createClientForUser("foo");
        assertEquals(u,wc.executeOnServer(new Callable<User>() {
            public User call() throws Exception {
                return User.current();
            }
        }));
        
        // Make sure the UI shows the token to the user
        HtmlPage config = wc.goTo(u.getUrl() + "/configure");
        HtmlForm form = config.getFormByName("config");
        assertEquals(token, form.getInputByName("_.apiToken").getValueAttribute());

        // round-trip shouldn't change the API token
        submit(form);
        assertSame(t, u.getProperty(ApiTokenProperty.class));
    }

    @Test
    public void security49Upgrade() throws Exception {
        j.jenkins.setSecurityRealm(j.createDummySecurityRealm());
        User u = User.get("foo");
        String historicalInitialValue = Util.getDigestOf(Jenkins.getInstance().getSecretKey() + ":" + u.getId());

        // we won't accept historically used initial value as it may be compromised
        ApiTokenProperty t = new ApiTokenProperty(historicalInitialValue);
        u.addProperty(t);
        String apiToken1 = t.getApiToken();
        assertFalse(apiToken1.equals(Util.getDigestOf(historicalInitialValue)));

        // the replacement for the compromised value must be consistent and cannot be random
        ApiTokenProperty t2 = new ApiTokenProperty(historicalInitialValue);
        u.addProperty(t2);
        assertEquals(apiToken1,t2.getApiToken());

        // any other value is OK. those are changed values
        t = new ApiTokenProperty(historicalInitialValue+"somethingElse");
        u.addProperty(t);
        assertTrue(t.getApiToken().equals(Util.getDigestOf(historicalInitialValue+"somethingElse")));
    }
    
    @Issue("SECURITY-200")
    public void testAdminsShouldBeUnableToSeeTokensByDefault() throws Exception {
        jenkins.setSecurityRealm(createDummySecurityRealm());
        User u = User.get("foo");
        final ApiTokenProperty t = u.getProperty(ApiTokenProperty.class);
        final String token = t.getApiToken();
        
        // Make sure the UI does not show the token to another user
        WebClient wc = createClientForUser("bar");
        HtmlPage config = wc.goTo(u.getUrl() + "/configure");
        HtmlForm form = config.getFormByName("config");
        assertEquals(Messages.ApiTokenProperty_ChangeToken_TokenIsHidden(), form.getInputByName("_.apiToken").getValueAttribute());
    }
    
    @Issue("SECURITY-200")
    public void testAdminsShouldBeUnableToChangeTokensByDefault() throws Exception {
        jenkins.setSecurityRealm(createDummySecurityRealm());
        User foo = User.get("foo");
        User bar = User.get("bar");
        final ApiTokenProperty t = foo.getProperty(ApiTokenProperty.class);
        final ApiTokenProperty.DescriptorImpl descriptor = (ApiTokenProperty.DescriptorImpl) t.getDescriptor();
        
        // Make sure that Admin can reset a token of another user
        WebClient wc = createClientForUser("bar");
        HtmlPage res = wc.goTo(foo.getUrl() + "/" + descriptor.getDescriptorUrl()+ "/changeToken");
        assertEquals("Update token response is incorrect", 
                Messages.ApiTokenProperty_ChangeToken_SuccessHidden(), "<div>" + res.getBody().asText() + "</div>");
    }
    
    @Nonnull
    private WebClient createClientForUser(final String username) {
        User u = User.get(username);
        final ApiTokenProperty t = u.getProperty(ApiTokenProperty.class);
        // Yes, we use the insecure call in the test stuff
        final String token = t.getApiTokenInsecure();
        
        WebClient wc = createWebClient();
        wc.setCredentialsProvider(new CredentialsProvider() {
            @Override
            public Credentials getCredentials(AuthScheme scheme, String host, int port, boolean proxy) 
                    throws CredentialsNotAvailableException {
                return new UsernamePasswordCredentials(username, token);
            }
        });
        wc.setWebConnection(new HttpWebConnection(wc) {
            @Override
            protected HttpClient getHttpClient() {
                HttpClient c = super.getHttpClient();
                c.getParams().setAuthenticationPreemptive(true);
                c.getState().setCredentials(new AuthScope("localhost", localPort, AuthScope.ANY_REALM), 
                        new UsernamePasswordCredentials(username, token));
                return c;
            }
        });
        return wc;
    }
}<|MERGE_RESOLUTION|>--- conflicted
+++ resolved
@@ -46,36 +46,11 @@
         final ApiTokenProperty t = u.getProperty(ApiTokenProperty.class);
         final String token = t.getApiToken();
 
-<<<<<<< HEAD
-        // make sure the UI shows the token
-        HtmlPage config = j.createWebClient().goTo(u.getUrl() + "/configure");
-        HtmlForm form = config.getFormByName("config");
-        assertEquals(token, form.getInputByName("_.apiToken").getValueAttribute());
-
-        // round-trip shouldn't change the API token
-        j.submit(form);
-        assertSame(t, u.getProperty(ApiTokenProperty.class));
-
-        WebClient wc = j.createWebClient();
-        wc.setCredentialsProvider(new CredentialsProvider() {
-            public Credentials getCredentials(AuthScheme scheme, String host, int port, boolean proxy) throws CredentialsNotAvailableException {
-                return new UsernamePasswordCredentials("foo", token);
-            }
-        });
-        wc.setWebConnection(new HttpWebConnection(wc) {
-            @Override
-            protected HttpClient getHttpClient() {
-                HttpClient c = super.getHttpClient();
-                c.getParams().setAuthenticationPreemptive(true);
-                c.getState().setCredentials(new AuthScope("localhost", AuthScope.ANY_PORT, AuthScope.ANY_REALM), new UsernamePasswordCredentials("foo", token));
-                return c;
-=======
         // Make sure that user is able to get the token via the interface
         ACL.impersonate(u.impersonate(), new Runnable() {
             @Override
             public void run() {
                 assertEquals("User is unable to get its own token", token, t.getApiToken());
->>>>>>> 58c6f18b
             }
         });
 
@@ -93,7 +68,7 @@
         assertEquals(token, form.getInputByName("_.apiToken").getValueAttribute());
 
         // round-trip shouldn't change the API token
-        submit(form);
+        j.submit(form);
         assertSame(t, u.getProperty(ApiTokenProperty.class));
     }
 
@@ -121,8 +96,9 @@
     }
     
     @Issue("SECURITY-200")
-    public void testAdminsShouldBeUnableToSeeTokensByDefault() throws Exception {
-        jenkins.setSecurityRealm(createDummySecurityRealm());
+    @Test
+    public void adminsShouldBeUnableToSeeTokensByDefault() throws Exception {
+        j.jenkins.setSecurityRealm(j.createDummySecurityRealm());
         User u = User.get("foo");
         final ApiTokenProperty t = u.getProperty(ApiTokenProperty.class);
         final String token = t.getApiToken();
@@ -135,8 +111,9 @@
     }
     
     @Issue("SECURITY-200")
-    public void testAdminsShouldBeUnableToChangeTokensByDefault() throws Exception {
-        jenkins.setSecurityRealm(createDummySecurityRealm());
+    @Test
+    public void adminsShouldBeUnableToChangeTokensByDefault() throws Exception {
+        j.jenkins.setSecurityRealm(j.createDummySecurityRealm());
         User foo = User.get("foo");
         User bar = User.get("bar");
         final ApiTokenProperty t = foo.getProperty(ApiTokenProperty.class);
@@ -156,7 +133,7 @@
         // Yes, we use the insecure call in the test stuff
         final String token = t.getApiTokenInsecure();
         
-        WebClient wc = createWebClient();
+        WebClient wc = j.createWebClient();
         wc.setCredentialsProvider(new CredentialsProvider() {
             @Override
             public Credentials getCredentials(AuthScheme scheme, String host, int port, boolean proxy) 
@@ -169,7 +146,7 @@
             protected HttpClient getHttpClient() {
                 HttpClient c = super.getHttpClient();
                 c.getParams().setAuthenticationPreemptive(true);
-                c.getState().setCredentials(new AuthScope("localhost", localPort, AuthScope.ANY_REALM), 
+                c.getState().setCredentials(new AuthScope("localhost", AuthScope.ANY_PORT, AuthScope.ANY_REALM),
                         new UsernamePasswordCredentials(username, token));
                 return c;
             }
