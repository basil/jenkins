--- conflicted
+++ resolved
@@ -67,7 +67,6 @@
         final ApiTokenProperty t = u.getProperty(ApiTokenProperty.class);
         final String token = t.getApiToken();
 
-<<<<<<< HEAD
         // Make sure that user is able to get the token via the interface
         ACL.impersonate(u.impersonate(), new Runnable() {
             @Override
@@ -75,8 +74,6 @@
                 assertEquals("User is unable to get its own token", token, t.getApiToken());
             }
         });
-=======
->>>>>>> 0cc7d3f5
 
         // test the authentication via Token
         WebClient wc = createClientForUser("foo");
@@ -250,47 +247,4 @@
             }
         });
     }
-    
-    @Issue("SECURITY-200")
-    @Test
-    public void adminsShouldBeUnableToSeeTokensByDefault() throws Exception {
-        j.jenkins.setSecurityRealm(j.createDummySecurityRealm());
-        User u = User.get("foo");
-        final ApiTokenProperty t = u.getProperty(ApiTokenProperty.class);
-        final String token = t.getApiToken();
-        
-        // Make sure the UI does not show the token to another user
-        WebClient wc = createClientForUser("bar");
-        HtmlPage config = wc.goTo(u.getUrl() + "/configure");
-        HtmlForm form = config.getFormByName("config");
-        assertEquals(Messages.ApiTokenProperty_ChangeToken_TokenIsHidden(), form.getInputByName("_.apiToken").getValueAttribute());
-    }
-    
-    @Issue("SECURITY-200")
-    @Test
-    public void adminsShouldBeUnableToChangeTokensByDefault() throws Exception {
-        j.jenkins.setSecurityRealm(j.createDummySecurityRealm());
-        User foo = User.get("foo");
-        User bar = User.get("bar");
-        final ApiTokenProperty t = foo.getProperty(ApiTokenProperty.class);
-        final ApiTokenProperty.DescriptorImpl descriptor = (ApiTokenProperty.DescriptorImpl) t.getDescriptor();
-        
-        // Make sure that Admin can reset a token of another user
-        WebClient wc = createClientForUser("bar");
-        HtmlPage res = wc.goTo(foo.getUrl() + "/" + descriptor.getDescriptorUrl()+ "/changeToken");
-        assertEquals("Update token response is incorrect", 
-                Messages.ApiTokenProperty_ChangeToken_SuccessHidden(), "<div>" + res.getBody().asText() + "</div>");
-    }
-    
-    @Nonnull
-    private WebClient createClientForUser(final String username) throws IOException {
-        User u = User.get(username);
-        final ApiTokenProperty t = u.getProperty(ApiTokenProperty.class);
-        // Yes, we use the insecure call in the test stuff
-        final String token = t.getApiTokenInsecure();
-        
-        WebClient wc = j.createWebClient();
-        configureWebConnection(wc, username, token);
-        return wc;
-    }
 }