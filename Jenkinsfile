#!/usr/bin/env groovy

/*
 * This Jenkinsfile is intended to run on https://ci.jenkins.io and may fail anywhere else.
 * It makes assumptions about plugins being installed, labels mapping to nodes that can build what is needed, etc.
 *
 * The required labels are "java" and "docker" - "java" would be any node that can run Java builds. It doesn't need
 * to have Java installed, but some setups may have nodes that shouldn't have heavier builds running on them, so we
 * make this explicit. "docker" would be any node with docker installed.
 */

// TEST FLAG - to make it easier to turn on/off unit tests for speeding up access to later stuff.
def runTests = true
def failFast = false

properties([buildDiscarder(logRotator(numToKeepStr: '50', artifactNumToKeepStr: '20'))])

// see https://github.com/jenkins-infra/documentation/blob/master/ci.adoc for information on what node types are available
def buildTypes = ['Linux', 'Windows']

def builds = [:]
for(i = 0; i < buildTypes.size(); i++) {
    def buildType = buildTypes[i]
    builds[buildType] = {
        node(buildType.toLowerCase()) {
            timestamps {
                // First stage is actually checking out the source. Since we're using Multibranch
                // currently, we can use "checkout scm".
                stage('Checkout') {
                    checkout scm
                }

                // Now run the actual build.
                stage("${buildType} Build / Test") {
                    timeout(time: 180, unit: 'MINUTES') {
                        // See below for what this method does - we're passing an arbitrary environment
                        // variable to it so that JAVA_OPTS and MAVEN_OPTS are set correctly.
                        withMavenEnv(["JAVA_OPTS=-Xmx1536m -Xms512m",
                                    "MAVEN_OPTS=-Xmx1536m -Xms512m"]) {
                            // Actually run Maven!
                            // -Dmaven.repo.local=… tells Maven to create a subdir in the temporary directory for the local Maven repository
<<<<<<< HEAD
                            def mvnCmd = "mvn -Pdebug -U clean install javadoc:javadoc ${runTests ? '-Dmaven.test.failure.ignore' : '-DskipTests'} -V -B -Dmaven.repo.local=${pwd tmp: true}/m2repo -s settings-azure.xml -e"
=======
                            def mvnCmd = "mvn -Pdebug -U javadoc:javadoc clean install ${runTests ? '-Dmaven.test.failure.ignore' : '-DskipTests'} -V -B -Dmaven.repo.local=${pwd tmp: true}/m2repo -s settings-azure.xml -e"
>>>>>>> e1d622fe
                            if(isUnix()) {
                                sh mvnCmd
                                sh 'test `git status --short | tee /dev/stderr | wc --bytes` -eq 0'
                            } else {
                                bat mvnCmd
                            }
                        }
                    }
                }

                // Once we've built, archive the artifacts and the test results.
                stage("${buildType} Archive Artifacts / Test Results") {
                    def files = findFiles(glob: '**/target/*.jar, **/target/*.war, **/target/*.hpi')
                    renameFiles(files, buildType.toLowerCase())

                    archiveArtifacts artifacts: '**/target/*.jar, **/target/*.war, **/target/*.hpi',
                                fingerprint: true
                    if (runTests) {
                        junit healthScaleFactor: 20.0, testResults: '**/target/surefire-reports/*.xml'
                    }
                }
            }
        }
    }
}

builds.failFast = failFast
parallel builds

// This method sets up the Maven and JDK tools, puts them in the environment along
// with whatever other arbitrary environment variables we passed in, and runs the
// body we passed in within that environment.
void withMavenEnv(List envVars = [], def body) {
    // The names here are currently hardcoded for my test environment. This needs
    // to be made more flexible.
    // Using the "tool" Workflow call automatically installs those tools on the
    // node.
    String mvntool = tool name: "mvn", type: 'hudson.tasks.Maven$MavenInstallation'
    String jdktool = tool name: "jdk8", type: 'hudson.model.JDK'

    // Set JAVA_HOME, MAVEN_HOME and special PATH variables for the tools we're
    // using.
    List mvnEnv = ["PATH+MVN=${mvntool}/bin", "PATH+JDK=${jdktool}/bin", "JAVA_HOME=${jdktool}", "MAVEN_HOME=${mvntool}"]

    // Add any additional environment variables.
    mvnEnv.addAll(envVars)

    // Invoke the body closure we're passed within the environment we've created.
    withEnv(mvnEnv) {
        body.call()
    }
}

void renameFiles(def files, String prefix) {
    for(i = 0; i < files.length; i++) {
        def newPath = files[i].path.replace(files[i].name, "${prefix}-${files[i].name}")
        def rename = "${files[i].path} ${newPath}"
        if(isUnix()) {
            sh "mv ${rename}"
        } else {
            bat "move ${rename}"
        }
    }
}<|MERGE_RESOLUTION|>--- conflicted
+++ resolved
@@ -39,11 +39,7 @@
                                     "MAVEN_OPTS=-Xmx1536m -Xms512m"]) {
                             // Actually run Maven!
                             // -Dmaven.repo.local=… tells Maven to create a subdir in the temporary directory for the local Maven repository
-<<<<<<< HEAD
-                            def mvnCmd = "mvn -Pdebug -U clean install javadoc:javadoc ${runTests ? '-Dmaven.test.failure.ignore' : '-DskipTests'} -V -B -Dmaven.repo.local=${pwd tmp: true}/m2repo -s settings-azure.xml -e"
-=======
                             def mvnCmd = "mvn -Pdebug -U javadoc:javadoc clean install ${runTests ? '-Dmaven.test.failure.ignore' : '-DskipTests'} -V -B -Dmaven.repo.local=${pwd tmp: true}/m2repo -s settings-azure.xml -e"
->>>>>>> e1d622fe
                             if(isUnix()) {
                                 sh mvnCmd
                                 sh 'test `git status --short | tee /dev/stderr | wc --bytes` -eq 0'
