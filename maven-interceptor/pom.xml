<!--
The MIT License

Copyright (c) 2004-2009, Sun Microsystems, Inc., Kohsuke Kawaguchi, Stephen Connolly

Permission is hereby granted, free of charge, to any person obtaining a copy
of this software and associated documentation files (the "Software"), to deal
in the Software without restriction, including without limitation the rights
to use, copy, modify, merge, publish, distribute, sublicense, and/or sell
copies of the Software, and to permit persons to whom the Software is
furnished to do so, subject to the following conditions:

The above copyright notice and this permission notice shall be included in
all copies or substantial portions of the Software.

THE SOFTWARE IS PROVIDED "AS IS", WITHOUT WARRANTY OF ANY KIND, EXPRESS OR
IMPLIED, INCLUDING BUT NOT LIMITED TO THE WARRANTIES OF MERCHANTABILITY,
FITNESS FOR A PARTICULAR PURPOSE AND NONINFRINGEMENT. IN NO EVENT SHALL THE
AUTHORS OR COPYRIGHT HOLDERS BE LIABLE FOR ANY CLAIM, DAMAGES OR OTHER
LIABILITY, WHETHER IN AN ACTION OF CONTRACT, TORT OR OTHERWISE, ARISING FROM,
OUT OF OR IN CONNECTION WITH THE SOFTWARE OR THE USE OR OTHER DEALINGS IN
THE SOFTWARE.
-->

<project xmlns="http://maven.apache.org/POM/4.0.0" xmlns:xsi="http://www.w3.org/2001/XMLSchema-instance" xsi:schemaLocation="http://maven.apache.org/POM/4.0.0 http://maven.apache.org/maven-v4_0_0.xsd">
  <modelVersion>4.0.0</modelVersion>
  <parent>
    <groupId>org.jvnet.hudson.main</groupId>
    <artifactId>pom</artifactId>
<<<<<<< HEAD
    <version>1.332-SNAPSHOT</version>
=======
    <version>1.333-SNAPSHOT</version>
>>>>>>> 11908a77
    <relativePath>../pom.xml</relativePath>
  </parent>
  
  <artifactId>maven-interceptor</artifactId>
  <packaging>jar</packaging>
  <name>Hudson Maven PluginManager interceptor</name>
  <description>
    Plexus module that intercepts invocations of key Maven components
    so that Hudson can monitor what's going on in Maven.
  </description>

  <dependencies>
    <dependency>
      <groupId>org.apache.maven</groupId>
      <artifactId>maven-core</artifactId>
      <version>${maven.version}</version>
    </dependency>

    <dependency>
      <!-- default dependency to 2.0.2 confuses IntelliJ. Otherwise this value doesn't really affect build or runtime. -->
      <groupId>commons-httpclient</groupId>
      <artifactId>commons-httpclient</artifactId>
      <version>3.1-rc1</version>
    </dependency>
  </dependencies>
</project><|MERGE_RESOLUTION|>--- conflicted
+++ resolved
@@ -27,11 +27,7 @@
   <parent>
     <groupId>org.jvnet.hudson.main</groupId>
     <artifactId>pom</artifactId>
-<<<<<<< HEAD
-    <version>1.332-SNAPSHOT</version>
-=======
     <version>1.333-SNAPSHOT</version>
->>>>>>> 11908a77
     <relativePath>../pom.xml</relativePath>
   </parent>
   
