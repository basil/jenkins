--- conflicted
+++ resolved
@@ -39,13 +39,8 @@
 
   <properties>
     <asm.version>9.5</asm.version>
-<<<<<<< HEAD
     <slf4jVersion>2.0.9</slf4jVersion>
-    <stapler.version>1802.v9e2750160d01</stapler.version>
-=======
-    <slf4jVersion>2.0.7</slf4jVersion>
     <stapler.version>1802.1804.va_8d30483a_7f7</stapler.version>
->>>>>>> f06bb882
     <groovy.version>2.4.21</groovy.version>
   </properties>
 
