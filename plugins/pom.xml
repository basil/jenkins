<?xml version="1.0" encoding="UTF-8"?>
<project xmlns="http://maven.apache.org/POM/4.0.0" xmlns:xsi="http://www.w3.org/2001/XMLSchema-instance" xsi:schemaLocation="http://maven.apache.org/POM/4.0.0 http://maven.apache.org/maven-v4_0_0.xsd">
  <modelVersion>4.0.0</modelVersion>
  <parent>
    <groupId>org.jenkins-ci</groupId>
    <artifactId>jenkins</artifactId>
    <version>1.15</version>
  </parent>

  <groupId>org.jenkins-ci.plugins</groupId>
  <artifactId>plugin</artifactId>
  <name>Jenkins plugin POM</name>
  <version>1.400-SNAPSHOT</version>
  <packaging>pom</packaging>

  <properties>
    <!-- if your jenkins-ci.org user name is different from local user name, specify it here -->
    <java.net.id>${user.name}</java.net.id>
  </properties>

  <!--
    We need the following because the artifactId=plugin but directoryName=plugins, and
    Maven infers the wrong value if I don't specify it explicitly.
  -->
  <scm>
    <connection>scm:svn:https://svn.jenkins-ci.org/trunk/hudson/plugins/</connection>
    <developerConnection>scm:svn:https://svn.jenkins-ci.org/trunk/hudson/plugins/</developerConnection>
    <url>https://svn.jenkins-ci.org/trunk/hudson/plugins/</url>
  </scm>

  <issueManagement>
    <system>JIRA</system>
    <url>http://issues.jenkins-ci.org/</url>
  </issueManagement>

  <dependencyManagement>
    <dependencies>
      <dependency><!-- if a plugin wants to depend on the maven plugin, choose the right version automatically -->
        <groupId>org.jenkins-ci.main</groupId>
        <artifactId>maven-plugin</artifactId>
        <version>1.400-SNAPSHOT</version>
      </dependency>
    </dependencies>
  </dependencyManagement>

  <dependencies>
    <dependency>
      <groupId>org.jenkins-ci.main</groupId>
      <artifactId>jenkins-war</artifactId>
      <type>war</type>
      <version>1.400-SNAPSHOT</version>
      <scope>test</scope>
    </dependency>
    <dependency>
      <groupId>org.jenkins-ci.main</groupId>
      <artifactId>jenkins-core</artifactId>
      <version>1.400-SNAPSHOT</version>
      <scope>provided</scope>
    </dependency>
    <dependency>
      <groupId>org.jenkins-ci.main</groupId>
      <artifactId>jenkins-test-harness</artifactId>
      <version>1.400-SNAPSHOT</version>
      <scope>test</scope>
    </dependency>
    <dependency>
      <groupId>org.jenkins-ci.main</groupId>
      <artifactId>ui-samples-plugin</artifactId>
      <version>1.400-SNAPSHOT</version>
      <scope>test</scope>
    </dependency>
    <dependency>
      <groupId>junit</groupId>
      <artifactId>junit</artifactId>
      <version>4.3.1</version>
      <scope>test</scope>
    </dependency>
    <!--
      Maven is so brain-dead that when a dependency is like:

      plugin -(provided)-> jenkins-core -(compile)-> stapler -(provided)-> servlet-api

      Artifacts beyond the provided/provided dependency will not be made available to the plugin.
      See this in DefaultArtifactFactory.createArtifact() in the maven-artifact module.

      So for us to have servlet API in the classpath, we need to explicitly list servlet-api.
    -->
    <dependency>
      <groupId>javax.servlet</groupId>
      <artifactId>servlet-api</artifactId>
      <version>2.4</version>
      <scope>provided</scope>
    </dependency>
  </dependencies>
  <!--dependencyManagement>
       <dependencies>
       <dependency>
       <groupId>org.jenkins-ci.main</groupId>
       <artifactId>maven-plugin</artifactId>
       <version>1.395</version>
       </dependency>
       </dependencies>
       </dependencyManagement-->

  <build>
    <!--
      Since new versions need to overwrite old versions, it's better
      not to have version number in the .hpi file name.
    -->
    <finalName>${project.artifactId}</finalName>
    <!--
      I don't really understand how this works, but it makes Maven recognizes
      <packaging>hpi</packaging> defined in maven-hpi-plugin.

      <extensions>true</extensions> is apparently needed to have Maven read
      the plugin's Plexus component file.
    -->
    <defaultGoal>package</defaultGoal>
    <plugins>
      <plugin>
        <groupId>org.jenkins-ci.tools</groupId>
        <artifactId>maven-hpi-plugin</artifactId>
<<<<<<< HEAD
        <!-- version specified in parent pom -->
=======
        <version>1.64</version>
>>>>>>> 6f636b51
        <extensions>true</extensions>
        <configuration>
          <showDeprecation>true</showDeprecation>
        </configuration>
      </plugin>
      <plugin>
        <groupId>org.kohsuke.stapler</groupId>
        <artifactId>maven-stapler-plugin</artifactId>
        <version>1.12</version>
        <extensions>true</extensions>
      </plugin>
      <plugin>
        <artifactId>maven-release-plugin</artifactId>
        <!-- version specified in parent pom -->
        <configuration>
          <goals>deploy</goals>
        </configuration>
      </plugin>
      <plugin>
        <groupId>org.jvnet.localizer</groupId>
        <artifactId>maven-localizer-plugin</artifactId>
        <version>1.8</version>
        <executions>
          <execution>
            <goals>
              <goal>generate</goal>
            </goals>
            <configuration>
              <fileMask>Messages.properties</fileMask>
              <outputDirectory>target/generated-sources/localizer</outputDirectory>
            </configuration>
          </execution>
        </executions>
      </plugin>
      <plugin>
        <artifactId>maven-javadoc-plugin</artifactId>
        <!-- version specified in parent pom -->
      </plugin>
      <plugin>
        <groupId>org.codehaus.groovy.maven</groupId>
        <artifactId>gmaven-plugin</artifactId>
        <version>1.0-rc-5</version>
        <executions>
          <execution>
            <id>test-in-groovy</id>
            <!-- allow tests written in Groovy -->
            <goals>
              <goal>generateTestStubs</goal>
              <goal>testCompile</goal>
            </goals>
          </execution>
        </executions>
        <dependencies>
          <dependency>
            <groupId>ant</groupId>
            <artifactId>ant</artifactId>
            <version>1.6.5</version>
          </dependency>
        </dependencies>
      </plugin>
      <plugin>
        <artifactId>maven-surefire-plugin</artifactId>
        <configuration>
          <systemProperties>
            <property>
              <name>hudson.udp</name>
              <value>33849</value>
            </property>
          </systemProperties>
        </configuration>
      </plugin>
    </plugins>
  </build>

  <repositories>
    <repository>
      <id>m.g.o-public</id>
      <url>http://maven.glassfish.org/content/groups/public/</url>
      <releases>
        <enabled>true</enabled>
      </releases>
      <snapshots>
        <enabled>false</enabled>
      </snapshots>
    </repository>
  </repositories>

  <pluginRepositories>
    <pluginRepository>
      <id>m.g.o-public</id>
      <url>http://maven.glassfish.org/content/groups/public/</url>
      <releases>
        <enabled>true</enabled>
      </releases>
      <snapshots>
        <enabled>false</enabled>
      </snapshots>
    </pluginRepository>
  </pluginRepositories>

  <distributionManagement>
    <snapshotRepository>
      <id>maven.jenkins-ci.org</id>
      <url>http://maven.jenkins-ci.org:8081/content/repositories/snapshots</url>
    </snapshotRepository>
  </distributionManagement>
</project><|MERGE_RESOLUTION|>--- conflicted
+++ resolved
@@ -120,11 +120,7 @@
       <plugin>
         <groupId>org.jenkins-ci.tools</groupId>
         <artifactId>maven-hpi-plugin</artifactId>
-<<<<<<< HEAD
-        <!-- version specified in parent pom -->
-=======
         <version>1.64</version>
->>>>>>> 6f636b51
         <extensions>true</extensions>
         <configuration>
           <showDeprecation>true</showDeprecation>
